package fsx_test

import (
	"context"
	"fmt"
	"regexp"
	"testing"

	"github.com/aws/aws-sdk-go/aws"
	"github.com/aws/aws-sdk-go/service/fsx"
	sdkacctest "github.com/hashicorp/terraform-plugin-sdk/v2/helper/acctest"
	"github.com/hashicorp/terraform-plugin-sdk/v2/helper/resource"
	"github.com/hashicorp/terraform-plugin-sdk/v2/terraform"
	"github.com/hashicorp/terraform-provider-aws/internal/acctest"
	"github.com/hashicorp/terraform-provider-aws/internal/conns"
	tffsx "github.com/hashicorp/terraform-provider-aws/internal/service/fsx"
	"github.com/hashicorp/terraform-provider-aws/internal/tfresource"
)

func init() {
	acctest.RegisterServiceErrorCheckFunc(fsx.EndpointsID, testAccErrorCheckSkip)
}

func testAccErrorCheckSkip(t *testing.T) resource.ErrorCheckFunc {
	return acctest.ErrorCheckSkipMessagesContaining(t,
		"Amazon FSx does not currently support OpenZFS file system creation in the following Availability Zones",
	)
}

func TestAccFSxOpenzfsFileSystem_basic(t *testing.T) {
	ctx := acctest.Context(t)
	var filesystem fsx.FileSystem
	resourceName := "aws_fsx_openzfs_file_system.test"
	rName := sdkacctest.RandomWithPrefix(acctest.ResourcePrefix)

	resource.ParallelTest(t, resource.TestCase{
<<<<<<< HEAD
		PreCheck:                 func() { acctest.PreCheck(ctx, t); acctest.PreCheckPartitionHasService(fsx.EndpointsID, t) },
=======
		PreCheck:                 func() { acctest.PreCheck(t); acctest.PreCheckPartitionHasService(t, fsx.EndpointsID) },
>>>>>>> 78d002fe
		ErrorCheck:               acctest.ErrorCheck(t, fsx.EndpointsID),
		ProtoV5ProviderFactories: acctest.ProtoV5ProviderFactories,
		CheckDestroy:             testAccCheckOpenzfsFileSystemDestroy(ctx),
		Steps: []resource.TestStep{
			{
				Config: testAccOpenZFSFileSystemConfig_basic(rName),
				Check: resource.ComposeTestCheckFunc(
					testAccCheckOpenzfsFileSystemExists(ctx, resourceName, &filesystem),
					acctest.MatchResourceAttrRegionalARN(resourceName, "arn", "fsx", regexp.MustCompile(`file-system/fs-.+`)),
					resource.TestCheckResourceAttr(resourceName, "network_interface_ids.#", "1"),
					acctest.CheckResourceAttrAccountID(resourceName, "owner_id"),
					resource.TestCheckResourceAttrSet(resourceName, "root_volume_id"),
					resource.TestCheckResourceAttrSet(resourceName, "dns_name"),
					resource.TestCheckResourceAttr(resourceName, "storage_capacity", "64"),
					resource.TestCheckTypeSetElemAttrPair(resourceName, "subnet_ids.*", "aws_subnet.test1", "id"),
					resource.TestCheckResourceAttr(resourceName, "security_group_ids.#", "0"),
					resource.TestCheckResourceAttr(resourceName, "tags.%", "0"),
					resource.TestCheckResourceAttrPair(resourceName, "vpc_id", "aws_vpc.test", "id"),
					resource.TestMatchResourceAttr(resourceName, "weekly_maintenance_start_time", regexp.MustCompile(`^\d:\d\d:\d\d$`)),
					resource.TestCheckResourceAttr(resourceName, "deployment_type", fsx.OpenZFSDeploymentTypeSingleAz1),
					resource.TestCheckResourceAttr(resourceName, "automatic_backup_retention_days", "0"),
					resource.TestCheckResourceAttr(resourceName, "storage_type", fsx.StorageTypeSsd),
					resource.TestCheckResourceAttrSet(resourceName, "kms_key_id"),
					resource.TestCheckResourceAttr(resourceName, "throughput_capacity", "64"),
					resource.TestCheckResourceAttr(resourceName, "disk_iops_configuration.#", "1"),
					resource.TestCheckResourceAttr(resourceName, "disk_iops_configuration.0.mode", "AUTOMATIC"),
					resource.TestCheckResourceAttr(resourceName, "disk_iops_configuration.0.iops", "192"),
					resource.TestCheckResourceAttr(resourceName, "root_volume_configuration.#", "1"),
					resource.TestCheckResourceAttr(resourceName, "root_volume_configuration.0.data_compression_type", "NONE"),
					resource.TestCheckResourceAttr(resourceName, "root_volume_configuration.0.nfs_exports.#", "1"),
					resource.TestCheckResourceAttr(resourceName, "root_volume_configuration.0.nfs_exports.0.client_configurations.#", "1"),
					resource.TestCheckResourceAttr(resourceName, "root_volume_configuration.0.nfs_exports.0.client_configurations.0.clients", "*"),
					resource.TestCheckResourceAttr(resourceName, "root_volume_configuration.0.nfs_exports.0.client_configurations.0.options.#", "2"),
					resource.TestCheckResourceAttr(resourceName, "root_volume_configuration.0.nfs_exports.0.client_configurations.0.options.0", "rw"),
					resource.TestCheckResourceAttr(resourceName, "root_volume_configuration.0.nfs_exports.0.client_configurations.0.options.1", "crossmnt"),
					resource.TestCheckResourceAttr(resourceName, "root_volume_configuration.0.read_only", "false"),
					resource.TestCheckResourceAttr(resourceName, "root_volume_configuration.0.record_size_kib", "128"),
					resource.TestCheckResourceAttr(resourceName, "root_volume_configuration.0.user_and_group_quotas.#", "0"),
				),
			},
			{
				ResourceName:            resourceName,
				ImportState:             true,
				ImportStateVerify:       true,
				ImportStateVerifyIgnore: []string{"security_group_ids"},
			},
		},
	})
}

func TestAccFSxOpenzfsFileSystem_diskIops(t *testing.T) {
	ctx := acctest.Context(t)
	var filesystem fsx.FileSystem
	resourceName := "aws_fsx_openzfs_file_system.test"
	rName := sdkacctest.RandomWithPrefix(acctest.ResourcePrefix)

	resource.ParallelTest(t, resource.TestCase{
<<<<<<< HEAD
		PreCheck:                 func() { acctest.PreCheck(ctx, t); acctest.PreCheckPartitionHasService(fsx.EndpointsID, t) },
=======
		PreCheck:                 func() { acctest.PreCheck(t); acctest.PreCheckPartitionHasService(t, fsx.EndpointsID) },
>>>>>>> 78d002fe
		ErrorCheck:               acctest.ErrorCheck(t, fsx.EndpointsID),
		ProtoV5ProviderFactories: acctest.ProtoV5ProviderFactories,
		CheckDestroy:             testAccCheckOpenzfsFileSystemDestroy(ctx),
		Steps: []resource.TestStep{
			{
				Config: testAccOpenZFSFileSystemConfig_diskIOPSConfiguration(rName, 192),
				Check: resource.ComposeTestCheckFunc(
					testAccCheckOpenzfsFileSystemExists(ctx, resourceName, &filesystem),
					resource.TestCheckResourceAttr(resourceName, "disk_iops_configuration.#", "1"),
					resource.TestCheckResourceAttr(resourceName, "disk_iops_configuration.0.mode", "USER_PROVISIONED"),
					resource.TestCheckResourceAttr(resourceName, "disk_iops_configuration.0.iops", "192"),
				),
			},
			{
				ResourceName:            resourceName,
				ImportState:             true,
				ImportStateVerify:       true,
				ImportStateVerifyIgnore: []string{"security_group_ids"},
			},
			{
				Config: testAccOpenZFSFileSystemConfig_diskIOPSConfiguration(rName, 200),
				Check: resource.ComposeTestCheckFunc(
					testAccCheckOpenzfsFileSystemExists(ctx, resourceName, &filesystem),
					resource.TestCheckResourceAttr(resourceName, "disk_iops_configuration.#", "1"),
					resource.TestCheckResourceAttr(resourceName, "disk_iops_configuration.0.mode", "USER_PROVISIONED"),
					resource.TestCheckResourceAttr(resourceName, "disk_iops_configuration.0.iops", "200"),
				),
			},
		},
	})
}

func TestAccFSxOpenzfsFileSystem_disappears(t *testing.T) {
	ctx := acctest.Context(t)
	var filesystem fsx.FileSystem
	resourceName := "aws_fsx_openzfs_file_system.test"
	rName := sdkacctest.RandomWithPrefix(acctest.ResourcePrefix)

	resource.ParallelTest(t, resource.TestCase{
<<<<<<< HEAD
		PreCheck:                 func() { acctest.PreCheck(ctx, t); acctest.PreCheckPartitionHasService(fsx.EndpointsID, t) },
=======
		PreCheck:                 func() { acctest.PreCheck(t); acctest.PreCheckPartitionHasService(t, fsx.EndpointsID) },
>>>>>>> 78d002fe
		ErrorCheck:               acctest.ErrorCheck(t, fsx.EndpointsID),
		ProtoV5ProviderFactories: acctest.ProtoV5ProviderFactories,
		CheckDestroy:             testAccCheckOpenzfsFileSystemDestroy(ctx),
		Steps: []resource.TestStep{
			{
				Config: testAccOpenZFSFileSystemConfig_basic(rName),
				Check: resource.ComposeTestCheckFunc(
					testAccCheckOpenzfsFileSystemExists(ctx, resourceName, &filesystem),
					acctest.CheckResourceDisappears(ctx, acctest.Provider, tffsx.ResourceOpenzfsFileSystem(), resourceName),
				),
				ExpectNonEmptyPlan: true,
			},
		},
	})
}

func TestAccFSxOpenzfsFileSystem_rootVolume(t *testing.T) {
	ctx := acctest.Context(t)
	var filesystem1, filesystem2, filesystem3 fsx.FileSystem
	resourceName := "aws_fsx_openzfs_file_system.test"
	rName := sdkacctest.RandomWithPrefix(acctest.ResourcePrefix)

	resource.ParallelTest(t, resource.TestCase{
<<<<<<< HEAD
		PreCheck:                 func() { acctest.PreCheck(ctx, t); acctest.PreCheckPartitionHasService(fsx.EndpointsID, t) },
=======
		PreCheck:                 func() { acctest.PreCheck(t); acctest.PreCheckPartitionHasService(t, fsx.EndpointsID) },
>>>>>>> 78d002fe
		ErrorCheck:               acctest.ErrorCheck(t, fsx.EndpointsID),
		ProtoV5ProviderFactories: acctest.ProtoV5ProviderFactories,
		CheckDestroy:             testAccCheckOpenzfsFileSystemDestroy(ctx),
		Steps: []resource.TestStep{
			{
				Config: testAccOpenZFSFileSystemConfig_rootVolume1(rName, "NONE", "false", 128),
				Check: resource.ComposeTestCheckFunc(
					testAccCheckOpenzfsFileSystemExists(ctx, resourceName, &filesystem1),
					resource.TestCheckResourceAttr(resourceName, "root_volume_configuration.#", "1"),
					resource.TestCheckResourceAttr(resourceName, "root_volume_configuration.0.data_compression_type", "NONE"),
					resource.TestCheckResourceAttr(resourceName, "root_volume_configuration.0.nfs_exports.#", "1"),
					resource.TestCheckResourceAttr(resourceName, "root_volume_configuration.0.nfs_exports.0.client_configurations.#", "1"),
					resource.TestCheckResourceAttr(resourceName, "root_volume_configuration.0.nfs_exports.0.client_configurations.0.clients", "10.0.1.0/24"),
					resource.TestCheckResourceAttr(resourceName, "root_volume_configuration.0.nfs_exports.0.client_configurations.0.options.#", "2"),
					resource.TestCheckResourceAttr(resourceName, "root_volume_configuration.0.nfs_exports.0.client_configurations.0.options.0", "sync"),
					resource.TestCheckResourceAttr(resourceName, "root_volume_configuration.0.nfs_exports.0.client_configurations.0.options.1", "rw"),
					resource.TestCheckResourceAttr(resourceName, "root_volume_configuration.0.read_only", "false"),
					resource.TestCheckResourceAttr(resourceName, "root_volume_configuration.0.record_size_kib", "128"),
					resource.TestCheckResourceAttr(resourceName, "root_volume_configuration.0.user_and_group_quotas.#", "1"),
					resource.TestCheckTypeSetElemNestedAttrs(resourceName, "root_volume_configuration.0.user_and_group_quotas.*", map[string]string{
						"id":                         "10",
						"storage_capacity_quota_gib": "128",
						"type":                       "USER",
					}),
				),
			},
			{
				ResourceName:            resourceName,
				ImportState:             true,
				ImportStateVerify:       true,
				ImportStateVerifyIgnore: []string{"security_group_ids"},
			},
			{
				Config: testAccOpenZFSFileSystemConfig_rootVolume2(rName, "ZSTD", "true", 256, 8),
				Check: resource.ComposeTestCheckFunc(
					testAccCheckOpenzfsFileSystemExists(ctx, resourceName, &filesystem2),
					testAccCheckOpenzfsFileSystemNotRecreated(&filesystem1, &filesystem2),
					resource.TestCheckResourceAttr(resourceName, "root_volume_configuration.#", "1"),
					resource.TestCheckResourceAttr(resourceName, "root_volume_configuration.0.data_compression_type", "ZSTD"),
					resource.TestCheckResourceAttr(resourceName, "root_volume_configuration.0.nfs_exports.#", "1"),
					resource.TestCheckResourceAttr(resourceName, "root_volume_configuration.0.nfs_exports.0.client_configurations.#", "1"),
					resource.TestCheckResourceAttr(resourceName, "root_volume_configuration.0.nfs_exports.0.client_configurations.0.clients", "10.0.1.0/24"),
					resource.TestCheckResourceAttr(resourceName, "root_volume_configuration.0.nfs_exports.0.client_configurations.0.options.#", "2"),
					resource.TestCheckResourceAttr(resourceName, "root_volume_configuration.0.nfs_exports.0.client_configurations.0.options.0", "async"),
					resource.TestCheckResourceAttr(resourceName, "root_volume_configuration.0.nfs_exports.0.client_configurations.0.options.1", "rw"),
					resource.TestCheckResourceAttr(resourceName, "root_volume_configuration.0.read_only", "true"),
					resource.TestCheckResourceAttr(resourceName, "root_volume_configuration.0.record_size_kib", "8"),
					resource.TestCheckResourceAttr(resourceName, "root_volume_configuration.0.user_and_group_quotas.#", "1"),
					resource.TestCheckTypeSetElemNestedAttrs(resourceName, "root_volume_configuration.0.user_and_group_quotas.*", map[string]string{
						"id":                         "10",
						"storage_capacity_quota_gib": "256",
						"type":                       "USER",
					}),
				),
			},
			{
				Config: testAccOpenZFSFileSystemConfig_rootVolume3Client(rName, "NONE", "false", 128, 1024, 512),
				Check: resource.ComposeTestCheckFunc(
					testAccCheckOpenzfsFileSystemExists(ctx, resourceName, &filesystem3),
					testAccCheckOpenzfsFileSystemNotRecreated(&filesystem1, &filesystem3),
					resource.TestCheckResourceAttr(resourceName, "root_volume_configuration.#", "1"),
					resource.TestCheckResourceAttr(resourceName, "root_volume_configuration.0.data_compression_type", "NONE"),
					resource.TestCheckResourceAttr(resourceName, "root_volume_configuration.0.nfs_exports.#", "1"),
					resource.TestCheckResourceAttr(resourceName, "root_volume_configuration.0.nfs_exports.0.client_configurations.#", "2"),
					resource.TestCheckTypeSetElemNestedAttrs(resourceName, "root_volume_configuration.0.nfs_exports.0.client_configurations.*", map[string]string{
						"clients":   "10.0.1.0/24",
						"options.0": "async",
						"options.1": "rw",
					}),
					resource.TestCheckTypeSetElemNestedAttrs(resourceName, "root_volume_configuration.0.nfs_exports.0.client_configurations.*", map[string]string{
						"clients":   "*",
						"options.0": "sync",
						"options.1": "rw",
					}),
					resource.TestCheckResourceAttr(resourceName, "root_volume_configuration.0.read_only", "false"),
					resource.TestCheckResourceAttr(resourceName, "root_volume_configuration.0.record_size_kib", "512"),
					resource.TestCheckResourceAttr(resourceName, "root_volume_configuration.0.user_and_group_quotas.#", "4"),
					resource.TestCheckTypeSetElemNestedAttrs(resourceName, "root_volume_configuration.0.user_and_group_quotas.*", map[string]string{
						"id":                         "10",
						"storage_capacity_quota_gib": "128",
						"type":                       "USER",
					}),
					resource.TestCheckTypeSetElemNestedAttrs(resourceName, "root_volume_configuration.0.user_and_group_quotas.*", map[string]string{
						"id":                         "20",
						"storage_capacity_quota_gib": "1024",
						"type":                       "GROUP",
					}),
					resource.TestCheckTypeSetElemNestedAttrs(resourceName, "root_volume_configuration.0.user_and_group_quotas.*", map[string]string{
						"id":                         "5",
						"storage_capacity_quota_gib": "1024",
						"type":                       "GROUP",
					}),
					resource.TestCheckTypeSetElemNestedAttrs(resourceName, "root_volume_configuration.0.user_and_group_quotas.*", map[string]string{
						"id":                         "100",
						"storage_capacity_quota_gib": "128",
						"type":                       "USER",
					}),
				),
			},
			{
				Config: testAccOpenZFSFileSystemConfig_rootVolume4(rName, "NONE", "false", 128, 1024),
				Check: resource.ComposeTestCheckFunc(
					testAccCheckOpenzfsFileSystemExists(ctx, resourceName, &filesystem1),
					resource.TestCheckResourceAttr(resourceName, "root_volume_configuration.#", "1"),
					resource.TestCheckResourceAttr(resourceName, "root_volume_configuration.0.data_compression_type", "NONE"),
					resource.TestCheckResourceAttr(resourceName, "root_volume_configuration.0.nfs_exports.#", "0"),
					resource.TestCheckResourceAttr(resourceName, "root_volume_configuration.0.read_only", "false"),
					resource.TestCheckResourceAttr(resourceName, "root_volume_configuration.0.record_size_kib", "128"),
					resource.TestCheckResourceAttr(resourceName, "root_volume_configuration.0.user_and_group_quotas.#", "4"),
					resource.TestCheckTypeSetElemNestedAttrs(resourceName, "root_volume_configuration.0.user_and_group_quotas.*", map[string]string{
						"id":                         "10",
						"storage_capacity_quota_gib": "128",
						"type":                       "USER",
					}),
					resource.TestCheckTypeSetElemNestedAttrs(resourceName, "root_volume_configuration.0.user_and_group_quotas.*", map[string]string{
						"id":                         "20",
						"storage_capacity_quota_gib": "1024",
						"type":                       "GROUP",
					}),
					resource.TestCheckTypeSetElemNestedAttrs(resourceName, "root_volume_configuration.0.user_and_group_quotas.*", map[string]string{
						"id":                         "5",
						"storage_capacity_quota_gib": "1024",
						"type":                       "GROUP",
					}),
					resource.TestCheckTypeSetElemNestedAttrs(resourceName, "root_volume_configuration.0.user_and_group_quotas.*", map[string]string{
						"id":                         "100",
						"storage_capacity_quota_gib": "128",
						"type":                       "USER",
					}),
				),
			},
		},
	})
}

func TestAccFSxOpenzfsFileSystem_securityGroupIDs(t *testing.T) {
	ctx := acctest.Context(t)
	var filesystem1, filesystem2 fsx.FileSystem
	resourceName := "aws_fsx_openzfs_file_system.test"
	rName := sdkacctest.RandomWithPrefix(acctest.ResourcePrefix)

	resource.ParallelTest(t, resource.TestCase{
<<<<<<< HEAD
		PreCheck:                 func() { acctest.PreCheck(ctx, t); acctest.PreCheckPartitionHasService(fsx.EndpointsID, t) },
=======
		PreCheck:                 func() { acctest.PreCheck(t); acctest.PreCheckPartitionHasService(t, fsx.EndpointsID) },
>>>>>>> 78d002fe
		ErrorCheck:               acctest.ErrorCheck(t, fsx.EndpointsID),
		ProtoV5ProviderFactories: acctest.ProtoV5ProviderFactories,
		CheckDestroy:             testAccCheckOpenzfsFileSystemDestroy(ctx),
		Steps: []resource.TestStep{
			{
				Config: testAccOpenZFSFileSystemConfig_securityGroupIDs1(rName),
				Check: resource.ComposeTestCheckFunc(
					testAccCheckOpenzfsFileSystemExists(ctx, resourceName, &filesystem1),
					resource.TestCheckResourceAttr(resourceName, "security_group_ids.#", "1"),
				),
			},
			{
				ResourceName:            resourceName,
				ImportState:             true,
				ImportStateVerify:       true,
				ImportStateVerifyIgnore: []string{"security_group_ids"},
			},
			{
				Config: testAccOpenZFSFileSystemConfig_securityGroupIDs2(rName),
				Check: resource.ComposeTestCheckFunc(
					testAccCheckOpenzfsFileSystemExists(ctx, resourceName, &filesystem2),
					testAccCheckOpenzfsFileSystemRecreated(&filesystem1, &filesystem2),
					resource.TestCheckResourceAttr(resourceName, "security_group_ids.#", "2"),
				),
			},
		},
	})
}

func TestAccFSxOpenzfsFileSystem_tags(t *testing.T) {
	ctx := acctest.Context(t)
	var filesystem1, filesystem2, filesystem3 fsx.FileSystem
	resourceName := "aws_fsx_openzfs_file_system.test"
	rName := sdkacctest.RandomWithPrefix(acctest.ResourcePrefix)

	resource.ParallelTest(t, resource.TestCase{
<<<<<<< HEAD
		PreCheck:                 func() { acctest.PreCheck(ctx, t); acctest.PreCheckPartitionHasService(fsx.EndpointsID, t) },
=======
		PreCheck:                 func() { acctest.PreCheck(t); acctest.PreCheckPartitionHasService(t, fsx.EndpointsID) },
>>>>>>> 78d002fe
		ErrorCheck:               acctest.ErrorCheck(t, fsx.EndpointsID),
		ProtoV5ProviderFactories: acctest.ProtoV5ProviderFactories,
		CheckDestroy:             testAccCheckOpenzfsFileSystemDestroy(ctx),
		Steps: []resource.TestStep{
			{
				Config: testAccOpenZFSFileSystemConfig_tags1(rName, "key1", "value1"),
				Check: resource.ComposeTestCheckFunc(
					testAccCheckOpenzfsFileSystemExists(ctx, resourceName, &filesystem1),
					resource.TestCheckResourceAttr(resourceName, "tags.%", "1"),
					resource.TestCheckResourceAttr(resourceName, "tags.key1", "value1"),
				),
			},
			{
				ResourceName:            resourceName,
				ImportState:             true,
				ImportStateVerify:       true,
				ImportStateVerifyIgnore: []string{"security_group_ids"},
			},
			{
				Config: testAccOpenZFSFileSystemConfig_tags2(rName, "key1", "value1updated", "key2", "value2"),
				Check: resource.ComposeTestCheckFunc(
					testAccCheckOpenzfsFileSystemExists(ctx, resourceName, &filesystem2),
					testAccCheckOpenzfsFileSystemNotRecreated(&filesystem1, &filesystem2),
					resource.TestCheckResourceAttr(resourceName, "tags.%", "2"),
					resource.TestCheckResourceAttr(resourceName, "tags.key1", "value1updated"),
					resource.TestCheckResourceAttr(resourceName, "tags.key2", "value2"),
				),
			},
			{
				Config: testAccOpenZFSFileSystemConfig_tags1(rName, "key2", "value2"),
				Check: resource.ComposeTestCheckFunc(
					testAccCheckOpenzfsFileSystemExists(ctx, resourceName, &filesystem3),
					testAccCheckOpenzfsFileSystemNotRecreated(&filesystem2, &filesystem3),
					resource.TestCheckResourceAttr(resourceName, "tags.%", "1"),
					resource.TestCheckResourceAttr(resourceName, "tags.key2", "value2"),
				),
			},
		},
	})
}

func TestAccFSxOpenzfsFileSystem_copyTags(t *testing.T) {
	ctx := acctest.Context(t)
	var filesystem1, filesystem2 fsx.FileSystem
	resourceName := "aws_fsx_openzfs_file_system.test"
	rName := sdkacctest.RandomWithPrefix(acctest.ResourcePrefix)

	resource.ParallelTest(t, resource.TestCase{
<<<<<<< HEAD
		PreCheck:                 func() { acctest.PreCheck(ctx, t); acctest.PreCheckPartitionHasService(fsx.EndpointsID, t) },
=======
		PreCheck:                 func() { acctest.PreCheck(t); acctest.PreCheckPartitionHasService(t, fsx.EndpointsID) },
>>>>>>> 78d002fe
		ErrorCheck:               acctest.ErrorCheck(t, fsx.EndpointsID),
		ProtoV5ProviderFactories: acctest.ProtoV5ProviderFactories,
		CheckDestroy:             testAccCheckOpenzfsFileSystemDestroy(ctx),
		Steps: []resource.TestStep{
			{
				Config: testAccOpenZFSFileSystemConfig_copyTags(rName, "key1", "value1", "true"),
				Check: resource.ComposeTestCheckFunc(
					testAccCheckOpenzfsFileSystemExists(ctx, resourceName, &filesystem1),
					resource.TestCheckResourceAttr(resourceName, "tags.%", "1"),
					resource.TestCheckResourceAttr(resourceName, "tags.key1", "value1"),
					resource.TestCheckResourceAttr(resourceName, "copy_tags_to_backups", "true"),
					resource.TestCheckResourceAttr(resourceName, "copy_tags_to_volumes", "true"),
				),
			},
			{
				ResourceName:            resourceName,
				ImportState:             true,
				ImportStateVerify:       true,
				ImportStateVerifyIgnore: []string{"security_group_ids"},
			},
			{
				Config: testAccOpenZFSFileSystemConfig_copyTags(rName, "key1", "value1", "false"),
				Check: resource.ComposeTestCheckFunc(
					testAccCheckOpenzfsFileSystemExists(ctx, resourceName, &filesystem2),
					testAccCheckOpenzfsFileSystemNotRecreated(&filesystem1, &filesystem2),
					resource.TestCheckResourceAttr(resourceName, "tags.key1", "value1"),
					resource.TestCheckResourceAttr(resourceName, "copy_tags_to_backups", "false"),
					resource.TestCheckResourceAttr(resourceName, "copy_tags_to_volumes", "false"),
				),
			},
		},
	})
}

func TestAccFSxOpenzfsFileSystem_throughput(t *testing.T) {
	ctx := acctest.Context(t)
	var filesystem1, filesystem2 fsx.FileSystem
	resourceName := "aws_fsx_openzfs_file_system.test"
	rName := sdkacctest.RandomWithPrefix(acctest.ResourcePrefix)

	resource.ParallelTest(t, resource.TestCase{
<<<<<<< HEAD
		PreCheck:                 func() { acctest.PreCheck(ctx, t); acctest.PreCheckPartitionHasService(fsx.EndpointsID, t) },
=======
		PreCheck:                 func() { acctest.PreCheck(t); acctest.PreCheckPartitionHasService(t, fsx.EndpointsID) },
>>>>>>> 78d002fe
		ErrorCheck:               acctest.ErrorCheck(t, fsx.EndpointsID),
		ProtoV5ProviderFactories: acctest.ProtoV5ProviderFactories,
		CheckDestroy:             testAccCheckOpenzfsFileSystemDestroy(ctx),
		Steps: []resource.TestStep{
			{
				Config: testAccOpenZFSFileSystemConfig_throughput(rName, 64),
				Check: resource.ComposeTestCheckFunc(
					testAccCheckOpenzfsFileSystemExists(ctx, resourceName, &filesystem1),
					resource.TestCheckResourceAttr(resourceName, "throughput_capacity", "64"),
				),
			},
			{
				ResourceName:            resourceName,
				ImportState:             true,
				ImportStateVerify:       true,
				ImportStateVerifyIgnore: []string{"security_group_ids"},
			},
			{
				Config: testAccOpenZFSFileSystemConfig_throughput(rName, 128),
				Check: resource.ComposeTestCheckFunc(
					testAccCheckOpenzfsFileSystemExists(ctx, resourceName, &filesystem2),
					testAccCheckOpenzfsFileSystemNotRecreated(&filesystem1, &filesystem2),
					resource.TestCheckResourceAttr(resourceName, "throughput_capacity", "128"),
				),
			},
		},
	})
}

func TestAccFSxOpenzfsFileSystem_storageType(t *testing.T) {
	ctx := acctest.Context(t)
	var filesystem1 fsx.FileSystem
	resourceName := "aws_fsx_openzfs_file_system.test"
	rName := sdkacctest.RandomWithPrefix(acctest.ResourcePrefix)

	resource.ParallelTest(t, resource.TestCase{
<<<<<<< HEAD
		PreCheck:                 func() { acctest.PreCheck(ctx, t); acctest.PreCheckPartitionHasService(fsx.EndpointsID, t) },
=======
		PreCheck:                 func() { acctest.PreCheck(t); acctest.PreCheckPartitionHasService(t, fsx.EndpointsID) },
>>>>>>> 78d002fe
		ErrorCheck:               acctest.ErrorCheck(t, fsx.EndpointsID),
		ProtoV5ProviderFactories: acctest.ProtoV5ProviderFactories,
		CheckDestroy:             testAccCheckOpenzfsFileSystemDestroy(ctx),
		Steps: []resource.TestStep{
			{
				Config: testAccOpenZFSFileSystemConfig_storageType(rName, "SSD"),
				Check: resource.ComposeTestCheckFunc(
					testAccCheckOpenzfsFileSystemExists(ctx, resourceName, &filesystem1),
					resource.TestCheckResourceAttr(resourceName, "storage_type", "SSD"),
				),
			},
			{
				ResourceName:            resourceName,
				ImportState:             true,
				ImportStateVerify:       true,
				ImportStateVerifyIgnore: []string{"security_group_ids"},
			},
		},
	})
}

func TestAccFSxOpenzfsFileSystem_weeklyMaintenanceStartTime(t *testing.T) {
	ctx := acctest.Context(t)
	var filesystem1, filesystem2 fsx.FileSystem
	resourceName := "aws_fsx_openzfs_file_system.test"
	rName := sdkacctest.RandomWithPrefix(acctest.ResourcePrefix)

	resource.ParallelTest(t, resource.TestCase{
<<<<<<< HEAD
		PreCheck:                 func() { acctest.PreCheck(ctx, t); acctest.PreCheckPartitionHasService(fsx.EndpointsID, t) },
=======
		PreCheck:                 func() { acctest.PreCheck(t); acctest.PreCheckPartitionHasService(t, fsx.EndpointsID) },
>>>>>>> 78d002fe
		ErrorCheck:               acctest.ErrorCheck(t, fsx.EndpointsID),
		ProtoV5ProviderFactories: acctest.ProtoV5ProviderFactories,
		CheckDestroy:             testAccCheckOpenzfsFileSystemDestroy(ctx),
		Steps: []resource.TestStep{
			{
				Config: testAccOpenZFSFileSystemConfig_weeklyMaintenanceStartTime(rName, "1:01:01"),
				Check: resource.ComposeTestCheckFunc(
					testAccCheckOpenzfsFileSystemExists(ctx, resourceName, &filesystem1),
					resource.TestCheckResourceAttr(resourceName, "weekly_maintenance_start_time", "1:01:01"),
				),
			},
			{
				ResourceName:            resourceName,
				ImportState:             true,
				ImportStateVerify:       true,
				ImportStateVerifyIgnore: []string{"security_group_ids"},
			},
			{
				Config: testAccOpenZFSFileSystemConfig_weeklyMaintenanceStartTime(rName, "2:02:02"),
				Check: resource.ComposeTestCheckFunc(
					testAccCheckOpenzfsFileSystemExists(ctx, resourceName, &filesystem2),
					testAccCheckOpenzfsFileSystemNotRecreated(&filesystem1, &filesystem2),
					resource.TestCheckResourceAttr(resourceName, "weekly_maintenance_start_time", "2:02:02"),
				),
			},
		},
	})
}

func TestAccFSxOpenzfsFileSystem_automaticBackupRetentionDays(t *testing.T) {
	ctx := acctest.Context(t)
	var filesystem1, filesystem2 fsx.FileSystem
	resourceName := "aws_fsx_openzfs_file_system.test"
	rName := sdkacctest.RandomWithPrefix(acctest.ResourcePrefix)

	resource.ParallelTest(t, resource.TestCase{
<<<<<<< HEAD
		PreCheck:                 func() { acctest.PreCheck(ctx, t); acctest.PreCheckPartitionHasService(fsx.EndpointsID, t) },
=======
		PreCheck:                 func() { acctest.PreCheck(t); acctest.PreCheckPartitionHasService(t, fsx.EndpointsID) },
>>>>>>> 78d002fe
		ErrorCheck:               acctest.ErrorCheck(t, fsx.EndpointsID),
		ProtoV5ProviderFactories: acctest.ProtoV5ProviderFactories,
		CheckDestroy:             testAccCheckOpenzfsFileSystemDestroy(ctx),
		Steps: []resource.TestStep{
			{
				Config: testAccOpenZFSFileSystemConfig_automaticBackupRetentionDays(rName, 90),
				Check: resource.ComposeTestCheckFunc(
					testAccCheckOpenzfsFileSystemExists(ctx, resourceName, &filesystem1),
					resource.TestCheckResourceAttr(resourceName, "automatic_backup_retention_days", "90"),
				),
			},
			{
				ResourceName:            resourceName,
				ImportState:             true,
				ImportStateVerify:       true,
				ImportStateVerifyIgnore: []string{"security_group_ids"},
			},
			{
				Config: testAccOpenZFSFileSystemConfig_automaticBackupRetentionDays(rName, 0),
				Check: resource.ComposeTestCheckFunc(
					testAccCheckOpenzfsFileSystemExists(ctx, resourceName, &filesystem2),
					testAccCheckOpenzfsFileSystemNotRecreated(&filesystem1, &filesystem2),
					resource.TestCheckResourceAttr(resourceName, "automatic_backup_retention_days", "0"),
				),
			},
			{
				Config: testAccOpenZFSFileSystemConfig_automaticBackupRetentionDays(rName, 1),
				Check: resource.ComposeTestCheckFunc(
					testAccCheckOpenzfsFileSystemExists(ctx, resourceName, &filesystem1),
					resource.TestCheckResourceAttr(resourceName, "automatic_backup_retention_days", "1"),
				),
			},
		},
	})
}

func TestAccFSxOpenzfsFileSystem_kmsKeyID(t *testing.T) {
	ctx := acctest.Context(t)
	var filesystem fsx.FileSystem
	resourceName := "aws_fsx_openzfs_file_system.test"
	rName := sdkacctest.RandomWithPrefix(acctest.ResourcePrefix)

	resource.ParallelTest(t, resource.TestCase{
<<<<<<< HEAD
		PreCheck:                 func() { acctest.PreCheck(ctx, t); acctest.PreCheckPartitionHasService(fsx.EndpointsID, t) },
=======
		PreCheck:                 func() { acctest.PreCheck(t); acctest.PreCheckPartitionHasService(t, fsx.EndpointsID) },
>>>>>>> 78d002fe
		ErrorCheck:               acctest.ErrorCheck(t, fsx.EndpointsID),
		ProtoV5ProviderFactories: acctest.ProtoV5ProviderFactories,
		CheckDestroy:             testAccCheckOpenzfsFileSystemDestroy(ctx),
		Steps: []resource.TestStep{
			{
				Config: testAccOpenZFSFileSystemConfig_kmsKeyID(rName),
				Check: resource.ComposeTestCheckFunc(
					testAccCheckOpenzfsFileSystemExists(ctx, resourceName, &filesystem),
					resource.TestCheckResourceAttrPair(resourceName, "kms_key_id", "aws_kms_key.test", "arn"),
				),
			},
			{
				ResourceName:            resourceName,
				ImportState:             true,
				ImportStateVerify:       true,
				ImportStateVerifyIgnore: []string{"security_group_ids"},
			},
		},
	})
}

func TestAccFSxOpenzfsFileSystem_dailyAutomaticBackupStartTime(t *testing.T) {
	ctx := acctest.Context(t)
	var filesystem1, filesystem2 fsx.FileSystem
	resourceName := "aws_fsx_openzfs_file_system.test"
	rName := sdkacctest.RandomWithPrefix(acctest.ResourcePrefix)

	resource.ParallelTest(t, resource.TestCase{
<<<<<<< HEAD
		PreCheck:                 func() { acctest.PreCheck(ctx, t); acctest.PreCheckPartitionHasService(fsx.EndpointsID, t) },
=======
		PreCheck:                 func() { acctest.PreCheck(t); acctest.PreCheckPartitionHasService(t, fsx.EndpointsID) },
>>>>>>> 78d002fe
		ErrorCheck:               acctest.ErrorCheck(t, fsx.EndpointsID),
		ProtoV5ProviderFactories: acctest.ProtoV5ProviderFactories,
		CheckDestroy:             testAccCheckOpenzfsFileSystemDestroy(ctx),
		Steps: []resource.TestStep{
			{
				Config: testAccOpenZFSFileSystemConfig_dailyAutomaticBackupStartTime(rName, "01:01"),
				Check: resource.ComposeTestCheckFunc(
					testAccCheckOpenzfsFileSystemExists(ctx, resourceName, &filesystem1),
					resource.TestCheckResourceAttr(resourceName, "daily_automatic_backup_start_time", "01:01"),
				),
			},
			{
				ResourceName:            resourceName,
				ImportState:             true,
				ImportStateVerify:       true,
				ImportStateVerifyIgnore: []string{"security_group_ids"},
			},
			{
				Config: testAccOpenZFSFileSystemConfig_dailyAutomaticBackupStartTime(rName, "02:02"),
				Check: resource.ComposeTestCheckFunc(
					testAccCheckOpenzfsFileSystemExists(ctx, resourceName, &filesystem2),
					testAccCheckOpenzfsFileSystemNotRecreated(&filesystem1, &filesystem2),
					resource.TestCheckResourceAttr(resourceName, "daily_automatic_backup_start_time", "02:02"),
				),
			},
		},
	})
}

func TestAccFSxOpenzfsFileSystem_throughputCapacity(t *testing.T) {
	ctx := acctest.Context(t)
	var filesystem1, filesystem2 fsx.FileSystem
	resourceName := "aws_fsx_openzfs_file_system.test"
	rName := sdkacctest.RandomWithPrefix(acctest.ResourcePrefix)

	resource.ParallelTest(t, resource.TestCase{
<<<<<<< HEAD
		PreCheck:                 func() { acctest.PreCheck(ctx, t); acctest.PreCheckPartitionHasService(fsx.EndpointsID, t) },
=======
		PreCheck:                 func() { acctest.PreCheck(t); acctest.PreCheckPartitionHasService(t, fsx.EndpointsID) },
>>>>>>> 78d002fe
		ErrorCheck:               acctest.ErrorCheck(t, fsx.EndpointsID),
		ProtoV5ProviderFactories: acctest.ProtoV5ProviderFactories,
		CheckDestroy:             testAccCheckOpenzfsFileSystemDestroy(ctx),
		Steps: []resource.TestStep{
			{
				Config: testAccOpenZFSFileSystemConfig_basic(rName),
				Check: resource.ComposeTestCheckFunc(
					testAccCheckOpenzfsFileSystemExists(ctx, resourceName, &filesystem1),
					resource.TestCheckResourceAttr(resourceName, "throughput_capacity", "64"),
				),
			},
			{
				ResourceName:            resourceName,
				ImportState:             true,
				ImportStateVerify:       true,
				ImportStateVerifyIgnore: []string{"security_group_ids"},
			},
			{
				Config: testAccOpenzfsFileSystemConfig_throughputCapacity(rName),
				Check: resource.ComposeTestCheckFunc(
					testAccCheckOpenzfsFileSystemExists(ctx, resourceName, &filesystem2),
					testAccCheckOpenzfsFileSystemNotRecreated(&filesystem1, &filesystem2),
					resource.TestCheckResourceAttr(resourceName, "throughput_capacity", "128"),
				),
			},
		},
	})
}

func TestAccFSxOpenzfsFileSystem_storageCapacity(t *testing.T) {
	ctx := acctest.Context(t)
	var filesystem1, filesystem2 fsx.FileSystem
	resourceName := "aws_fsx_openzfs_file_system.test"
	rName := sdkacctest.RandomWithPrefix(acctest.ResourcePrefix)

	resource.ParallelTest(t, resource.TestCase{
<<<<<<< HEAD
		PreCheck:                 func() { acctest.PreCheck(ctx, t); acctest.PreCheckPartitionHasService(fsx.EndpointsID, t) },
=======
		PreCheck:                 func() { acctest.PreCheck(t); acctest.PreCheckPartitionHasService(t, fsx.EndpointsID) },
>>>>>>> 78d002fe
		ErrorCheck:               acctest.ErrorCheck(t, fsx.EndpointsID),
		ProtoV5ProviderFactories: acctest.ProtoV5ProviderFactories,
		CheckDestroy:             testAccCheckOpenzfsFileSystemDestroy(ctx),
		Steps: []resource.TestStep{
			{
				Config: testAccOpenZFSFileSystemConfig_basic(rName),
				Check: resource.ComposeTestCheckFunc(
					testAccCheckOpenzfsFileSystemExists(ctx, resourceName, &filesystem1),
					resource.TestCheckResourceAttr(resourceName, "storage_capacity", "64"),
				),
			},
			{
				ResourceName:            resourceName,
				ImportState:             true,
				ImportStateVerify:       true,
				ImportStateVerifyIgnore: []string{"security_group_ids"},
			},
			{
				Config: testAccOpenzfsFileSystemConfig_storageCapacity(rName),
				Check: resource.ComposeTestCheckFunc(
					testAccCheckOpenzfsFileSystemExists(ctx, resourceName, &filesystem2),
					testAccCheckOpenzfsFileSystemNotRecreated(&filesystem1, &filesystem2),
					resource.TestCheckResourceAttr(resourceName, "storage_capacity", "75"),
				),
			},
		},
	})
}

func testAccCheckOpenzfsFileSystemExists(ctx context.Context, resourceName string, fs *fsx.FileSystem) resource.TestCheckFunc {
	return func(s *terraform.State) error {
		rs, ok := s.RootModule().Resources[resourceName]
		if !ok {
			return fmt.Errorf("Not found: %s", resourceName)
		}

		conn := acctest.Provider.Meta().(*conns.AWSClient).FSxConn()

		filesystem, err := tffsx.FindFileSystemByID(ctx, conn, rs.Primary.ID)
		if err != nil {
			return err
		}

		if filesystem == nil {
			return fmt.Errorf("FSx Openzfs File System (%s) not found", rs.Primary.ID)
		}

		*fs = *filesystem

		return nil
	}
}

func testAccCheckOpenzfsFileSystemNotRecreated(i, j *fsx.FileSystem) resource.TestCheckFunc {
	return func(s *terraform.State) error {
		if aws.StringValue(i.FileSystemId) != aws.StringValue(j.FileSystemId) {
			return fmt.Errorf("FSx OpenZFS File System (%s) recreated", aws.StringValue(i.FileSystemId))
		}

		return nil
	}
}

func testAccCheckOpenzfsFileSystemRecreated(i, j *fsx.FileSystem) resource.TestCheckFunc {
	return func(s *terraform.State) error {
		if aws.StringValue(i.FileSystemId) == aws.StringValue(j.FileSystemId) {
			return fmt.Errorf("FSx OpenZFS File System (%s) not recreated", aws.StringValue(i.FileSystemId))
		}

		return nil
	}
}

func testAccCheckOpenzfsFileSystemDestroy(ctx context.Context) resource.TestCheckFunc {
	return func(s *terraform.State) error {
		conn := acctest.Provider.Meta().(*conns.AWSClient).FSxConn()

		for _, rs := range s.RootModule().Resources {
			if rs.Type != "aws_fsx_openzfs_file_system" {
				continue
			}

			filesystem, err := tffsx.FindFileSystemByID(ctx, conn, rs.Primary.ID)
			if tfresource.NotFound(err) {
				continue
			}

			if filesystem != nil {
				return fmt.Errorf("FSx OpenZFS File System (%s) still exists", rs.Primary.ID)
			}
		}
		return nil
	}
}

func testAccOpenzfsFileSystemBaseConfig(rName string) string {
	return acctest.ConfigCompose(acctest.ConfigAvailableAZsNoOptIn(), fmt.Sprintf(`
data "aws_partition" "current" {}

resource "aws_vpc" "test" {
  cidr_block = "10.0.0.0/16"

  tags = {
    Name = %[1]q
  }
}

resource "aws_subnet" "test1" {
  vpc_id            = aws_vpc.test.id
  cidr_block        = "10.0.1.0/24"
  availability_zone = data.aws_availability_zones.available.names[0]

  tags = {
    Name = %[1]q
  }
}

`, rName))
}

func testAccOpenZFSFileSystemConfig_basic(rName string) string {
	return acctest.ConfigCompose(testAccOpenzfsFileSystemBaseConfig(rName), `
resource "aws_fsx_openzfs_file_system" "test" {
  storage_capacity    = 64
  subnet_ids          = [aws_subnet.test1.id]
  deployment_type     = "SINGLE_AZ_1"
  throughput_capacity = 64
}
`)
}

func testAccOpenZFSFileSystemConfig_diskIOPSConfiguration(rName string, iops int) string {
	return acctest.ConfigCompose(testAccOpenzfsFileSystemBaseConfig(rName), fmt.Sprintf(`
resource "aws_fsx_openzfs_file_system" "test" {
  storage_capacity    = 64
  storage_type        = "SSD"
  subnet_ids          = [aws_subnet.test1.id]
  deployment_type     = "SINGLE_AZ_1"
  throughput_capacity = 64
  disk_iops_configuration {
    mode = "USER_PROVISIONED"
    iops = %[2]d
  }

  tags = {
    Name = %[1]q
  }
}
`, rName, iops))
}

func testAccOpenZFSFileSystemConfig_securityGroupIDs1(rName string) string {
	return acctest.ConfigCompose(testAccOpenzfsFileSystemBaseConfig(rName), fmt.Sprintf(`
resource "aws_security_group" "test1" {
  description = "security group for FSx testing"
  vpc_id      = aws_vpc.test.id

  ingress {
    cidr_blocks = [aws_vpc.test.cidr_block]
    from_port   = 0
    protocol    = -1
    to_port     = 0
  }

  egress {
    cidr_blocks = ["0.0.0.0/0"]
    from_port   = 0
    protocol    = "-1"
    to_port     = 0
  }

  tags = {
    Name = %[1]q
  }
}

resource "aws_fsx_openzfs_file_system" "test" {
  security_group_ids  = [aws_security_group.test1.id]
  storage_capacity    = 64
  subnet_ids          = [aws_subnet.test1.id]
  deployment_type     = "SINGLE_AZ_1"
  throughput_capacity = 512
  storage_type        = "SSD"

  tags = {
    Name = %[1]q
  }
}
`, rName))
}

func testAccOpenZFSFileSystemConfig_securityGroupIDs2(rName string) string {
	return acctest.ConfigCompose(testAccOpenzfsFileSystemBaseConfig(rName), fmt.Sprintf(`
resource "aws_security_group" "test1" {
  description = "security group for FSx testing"
  vpc_id      = aws_vpc.test.id

  ingress {
    cidr_blocks = [aws_vpc.test.cidr_block]
    from_port   = 0
    protocol    = -1
    to_port     = 0
  }

  egress {
    cidr_blocks = ["0.0.0.0/0"]
    from_port   = 0
    protocol    = "-1"
    to_port     = 0
  }

  tags = {
    Name = %[1]q
  }
}

resource "aws_security_group" "test2" {
  description = "security group for FSx testing"
  vpc_id      = aws_vpc.test.id

  ingress {
    cidr_blocks = [aws_vpc.test.cidr_block]
    from_port   = 0
    protocol    = -1
    to_port     = 0
  }

  egress {
    cidr_blocks = ["0.0.0.0/0"]
    from_port   = 0
    protocol    = "-1"
    to_port     = 0
  }

  tags = {
    Name = %[1]q
  }
}

resource "aws_fsx_openzfs_file_system" "test" {
  security_group_ids  = [aws_security_group.test1.id, aws_security_group.test2.id]
  storage_capacity    = 64
  subnet_ids          = [aws_subnet.test1.id]
  deployment_type     = "SINGLE_AZ_1"
  throughput_capacity = 512
  storage_type        = "SSD"

  tags = {
    Name = %[1]q
  }
}
`, rName))
}

func testAccOpenZFSFileSystemConfig_tags1(rName, tagKey1, tagValue1 string) string {
	return acctest.ConfigCompose(testAccOpenzfsFileSystemBaseConfig(rName), fmt.Sprintf(`
resource "aws_fsx_openzfs_file_system" "test" {
  storage_capacity    = 64
  subnet_ids          = [aws_subnet.test1.id]
  deployment_type     = "SINGLE_AZ_1"
  throughput_capacity = 512
  storage_type        = "SSD"

  tags = {
    %[1]q = %[2]q
  }
}
`, tagKey1, tagValue1))
}

func testAccOpenZFSFileSystemConfig_tags2(rName, tagKey1, tagValue1, tagKey2, tagValue2 string) string {
	return acctest.ConfigCompose(testAccOpenzfsFileSystemBaseConfig(rName), fmt.Sprintf(`
resource "aws_fsx_openzfs_file_system" "test" {
  storage_capacity    = 64
  subnet_ids          = [aws_subnet.test1.id]
  deployment_type     = "SINGLE_AZ_1"
  throughput_capacity = 512
  storage_type        = "SSD"

  tags = {
    %[1]q = %[2]q
    %[3]q = %[4]q
  }
}
`, tagKey1, tagValue1, tagKey2, tagValue2))
}

func testAccOpenZFSFileSystemConfig_copyTags(rName, tagKey1, tagValue1, copyTags string) string {
	return acctest.ConfigCompose(testAccOpenzfsFileSystemBaseConfig(rName), fmt.Sprintf(`
resource "aws_fsx_openzfs_file_system" "test" {
  storage_capacity     = 64
  subnet_ids           = [aws_subnet.test1.id]
  deployment_type      = "SINGLE_AZ_1"
  throughput_capacity  = 512
  storage_type         = "SSD"
  copy_tags_to_backups = %[3]s
  copy_tags_to_volumes = %[3]s

  tags = {
    %[1]q = %[2]q
  }
}
`, tagKey1, tagValue1, copyTags))
}

func testAccOpenZFSFileSystemConfig_weeklyMaintenanceStartTime(rName, weeklyMaintenanceStartTime string) string {
	return acctest.ConfigCompose(testAccOpenzfsFileSystemBaseConfig(rName), fmt.Sprintf(`
resource "aws_fsx_openzfs_file_system" "test" {
  storage_capacity              = 64
  subnet_ids                    = [aws_subnet.test1.id]
  deployment_type               = "SINGLE_AZ_1"
  throughput_capacity           = 512
  storage_type                  = "SSD"
  weekly_maintenance_start_time = %[2]q

  tags = {
    Name = %[1]q
  }
}
`, rName, weeklyMaintenanceStartTime))
}

func testAccOpenZFSFileSystemConfig_dailyAutomaticBackupStartTime(rName, dailyAutomaticBackupStartTime string) string {
	return acctest.ConfigCompose(testAccOpenzfsFileSystemBaseConfig(rName), fmt.Sprintf(`
resource "aws_fsx_openzfs_file_system" "test" {
  storage_capacity                  = 64
  subnet_ids                        = [aws_subnet.test1.id]
  deployment_type                   = "SINGLE_AZ_1"
  throughput_capacity               = 512
  storage_type                      = "SSD"
  daily_automatic_backup_start_time = %[2]q
  automatic_backup_retention_days   = 1

  tags = {
    Name = %[1]q
  }
}
`, rName, dailyAutomaticBackupStartTime))
}

func testAccOpenZFSFileSystemConfig_automaticBackupRetentionDays(rName string, retention int) string {
	return acctest.ConfigCompose(testAccOpenzfsFileSystemBaseConfig(rName), fmt.Sprintf(`
resource "aws_fsx_openzfs_file_system" "test" {
  storage_capacity                = 64
  subnet_ids                      = [aws_subnet.test1.id]
  deployment_type                 = "SINGLE_AZ_1"
  throughput_capacity             = 512
  storage_type                    = "SSD"
  automatic_backup_retention_days = %[2]d

  tags = {
    Name = %[1]q
  }
}
`, rName, retention))
}

func testAccOpenZFSFileSystemConfig_kmsKeyID(rName string) string {
	return acctest.ConfigCompose(testAccOpenzfsFileSystemBaseConfig(rName), fmt.Sprintf(`
resource "aws_kms_key" "test" {
  description             = %[1]q
  deletion_window_in_days = 7
}

resource "aws_fsx_openzfs_file_system" "test" {
  storage_capacity    = 64
  subnet_ids          = [aws_subnet.test1.id]
  deployment_type     = "SINGLE_AZ_1"
  throughput_capacity = 64
  storage_type        = "SSD"
  kms_key_id          = aws_kms_key.test.arn

  tags = {
    Name = %[1]q
  }
}
`, rName))
}

func testAccOpenZFSFileSystemConfig_throughput(rName string, throughput int) string {
	return acctest.ConfigCompose(testAccOpenzfsFileSystemBaseConfig(rName), fmt.Sprintf(`
resource "aws_fsx_openzfs_file_system" "test" {
  storage_capacity    = 64
  subnet_ids          = [aws_subnet.test1.id]
  deployment_type     = "SINGLE_AZ_1"
  throughput_capacity = %[2]d

  tags = {
    Name = %[1]q
  }
}
`, rName, throughput))
}

func testAccOpenZFSFileSystemConfig_storageType(rName, storageType string) string {
	return acctest.ConfigCompose(testAccOpenzfsFileSystemBaseConfig(rName), fmt.Sprintf(`
resource "aws_fsx_openzfs_file_system" "test" {
  storage_capacity    = 64
  subnet_ids          = [aws_subnet.test1.id]
  deployment_type     = "SINGLE_AZ_1"
  storage_type        = %[2]q
  throughput_capacity = 64

  tags = {
    Name = %[1]q
  }
}
`, rName, storageType))
}

func testAccOpenZFSFileSystemConfig_rootVolume1(rName, dataCompression, readOnly string, quotaSize int) string {
	return acctest.ConfigCompose(testAccOpenzfsFileSystemBaseConfig(rName), fmt.Sprintf(`
resource "aws_fsx_openzfs_file_system" "test" {
  storage_capacity    = 64
  subnet_ids          = [aws_subnet.test1.id]
  deployment_type     = "SINGLE_AZ_1"
  throughput_capacity = 64
  root_volume_configuration {
    copy_tags_to_snapshots = true
    data_compression_type  = %[2]q
    nfs_exports {
      client_configurations {
        clients = "10.0.1.0/24"
        options = ["sync", "rw"]
      }
    }
    read_only = %[3]s
    user_and_group_quotas {
      id                         = 10
      storage_capacity_quota_gib = %[4]d
      type                       = "USER"
    }
  }

  tags = {
    Name = %[1]q
  }
}
`, rName, dataCompression, readOnly, quotaSize))
}

func testAccOpenZFSFileSystemConfig_rootVolume2(rName, dataCompression, readOnly string, quotaSize, recordSizeKiB int) string {
	return acctest.ConfigCompose(testAccOpenzfsFileSystemBaseConfig(rName), fmt.Sprintf(`
resource "aws_fsx_openzfs_file_system" "test" {
  storage_capacity    = 64
  subnet_ids          = [aws_subnet.test1.id]
  deployment_type     = "SINGLE_AZ_1"
  throughput_capacity = 64

  root_volume_configuration {
    copy_tags_to_snapshots = true
    data_compression_type  = %[2]q
    nfs_exports {
      client_configurations {
        clients = "10.0.1.0/24"
        options = ["async", "rw"]
      }
    }

    read_only       = %[3]s
    record_size_kib = %[5]d

    user_and_group_quotas {
      id                         = 10
      storage_capacity_quota_gib = %[4]d
      type                       = "USER"
    }
  }

  tags = {
    Name = %[1]q
  }
}
`, rName, dataCompression, readOnly, quotaSize, recordSizeKiB))
}

func testAccOpenZFSFileSystemConfig_rootVolume3Client(rName, dataCompression, readOnly string, userQuota, groupQuota, recordSizeKiB int) string {
	return acctest.ConfigCompose(testAccOpenzfsFileSystemBaseConfig(rName), fmt.Sprintf(`
resource "aws_fsx_openzfs_file_system" "test" {
  storage_capacity    = 64
  subnet_ids          = [aws_subnet.test1.id]
  deployment_type     = "SINGLE_AZ_1"
  throughput_capacity = 64

  root_volume_configuration {
    copy_tags_to_snapshots = true
    data_compression_type  = %[2]q
    nfs_exports {
      client_configurations {
        clients = "10.0.1.0/24"
        options = ["async", "rw"]
      }
      client_configurations {
        clients = "*"
        options = ["sync", "rw"]
      }
    }

    read_only       = %[3]s
    record_size_kib = %[6]d

    user_and_group_quotas {
      id                         = 10
      storage_capacity_quota_gib = %[4]d
      type                       = "USER"
    }
    user_and_group_quotas {
      id                         = 20
      storage_capacity_quota_gib = %[5]d
      type                       = "GROUP"
    }
    user_and_group_quotas {
      id                         = 5
      storage_capacity_quota_gib = %[5]d
      type                       = "GROUP"
    }
    user_and_group_quotas {
      id                         = 100
      storage_capacity_quota_gib = %[4]d
      type                       = "USER"
    }
  }

  tags = {
    Name = %[1]q
  }
}
`, rName, dataCompression, readOnly, userQuota, groupQuota, recordSizeKiB))
}

func testAccOpenZFSFileSystemConfig_rootVolume4(rName, dataCompression, readOnly string, userQuota, groupQuota int) string {
	return acctest.ConfigCompose(testAccOpenzfsFileSystemBaseConfig(rName), fmt.Sprintf(`
resource "aws_fsx_openzfs_file_system" "test" {
  storage_capacity    = 64
  subnet_ids          = [aws_subnet.test1.id]
  deployment_type     = "SINGLE_AZ_1"
  throughput_capacity = 64
  root_volume_configuration {
    copy_tags_to_snapshots = true
    data_compression_type  = %[2]q

    user_and_group_quotas {
      id                         = 10
      storage_capacity_quota_gib = %[4]d
      type                       = "USER"
    }
    user_and_group_quotas {
      id                         = 20
      storage_capacity_quota_gib = %[5]d
      type                       = "GROUP"
    }
    user_and_group_quotas {
      id                         = 5
      storage_capacity_quota_gib = %[5]d
      type                       = "GROUP"
    }
    user_and_group_quotas {
      id                         = 100
      storage_capacity_quota_gib = %[4]d
      type                       = "USER"
    }
  }

  tags = {
    Name = %[1]q
  }
}
`, rName, dataCompression, readOnly, userQuota, groupQuota))
}

func testAccOpenzfsFileSystemConfig_throughputCapacity(rName string) string {
	return acctest.ConfigCompose(testAccOpenzfsFileSystemBaseConfig(rName), fmt.Sprintf(`
resource "aws_fsx_openzfs_file_system" "test" {
  storage_capacity    = 64
  subnet_ids          = [aws_subnet.test1.id]
  deployment_type     = "SINGLE_AZ_1"
  throughput_capacity = 128

  tags = {
    Name = %[1]q
  }
}
`, rName))
}

func testAccOpenzfsFileSystemConfig_storageCapacity(rName string) string {
	return acctest.ConfigCompose(testAccOpenzfsFileSystemBaseConfig(rName), fmt.Sprintf(`
resource "aws_fsx_openzfs_file_system" "test" {
  storage_capacity    = 75
  subnet_ids          = [aws_subnet.test1.id]
  deployment_type     = "SINGLE_AZ_1"
  throughput_capacity = 64

  tags = {
    Name = %[1]q
  }
}
`, rName))
}<|MERGE_RESOLUTION|>--- conflicted
+++ resolved
@@ -34,11 +34,7 @@
 	rName := sdkacctest.RandomWithPrefix(acctest.ResourcePrefix)
 
 	resource.ParallelTest(t, resource.TestCase{
-<<<<<<< HEAD
-		PreCheck:                 func() { acctest.PreCheck(ctx, t); acctest.PreCheckPartitionHasService(fsx.EndpointsID, t) },
-=======
-		PreCheck:                 func() { acctest.PreCheck(t); acctest.PreCheckPartitionHasService(t, fsx.EndpointsID) },
->>>>>>> 78d002fe
+		PreCheck:                 func() { acctest.PreCheck(ctx, t); acctest.PreCheckPartitionHasService(t, fsx.EndpointsID) },
 		ErrorCheck:               acctest.ErrorCheck(t, fsx.EndpointsID),
 		ProtoV5ProviderFactories: acctest.ProtoV5ProviderFactories,
 		CheckDestroy:             testAccCheckOpenzfsFileSystemDestroy(ctx),
@@ -96,11 +92,7 @@
 	rName := sdkacctest.RandomWithPrefix(acctest.ResourcePrefix)
 
 	resource.ParallelTest(t, resource.TestCase{
-<<<<<<< HEAD
-		PreCheck:                 func() { acctest.PreCheck(ctx, t); acctest.PreCheckPartitionHasService(fsx.EndpointsID, t) },
-=======
-		PreCheck:                 func() { acctest.PreCheck(t); acctest.PreCheckPartitionHasService(t, fsx.EndpointsID) },
->>>>>>> 78d002fe
+		PreCheck:                 func() { acctest.PreCheck(ctx, t); acctest.PreCheckPartitionHasService(t, fsx.EndpointsID) },
 		ErrorCheck:               acctest.ErrorCheck(t, fsx.EndpointsID),
 		ProtoV5ProviderFactories: acctest.ProtoV5ProviderFactories,
 		CheckDestroy:             testAccCheckOpenzfsFileSystemDestroy(ctx),
@@ -140,11 +132,7 @@
 	rName := sdkacctest.RandomWithPrefix(acctest.ResourcePrefix)
 
 	resource.ParallelTest(t, resource.TestCase{
-<<<<<<< HEAD
-		PreCheck:                 func() { acctest.PreCheck(ctx, t); acctest.PreCheckPartitionHasService(fsx.EndpointsID, t) },
-=======
-		PreCheck:                 func() { acctest.PreCheck(t); acctest.PreCheckPartitionHasService(t, fsx.EndpointsID) },
->>>>>>> 78d002fe
+		PreCheck:                 func() { acctest.PreCheck(ctx, t); acctest.PreCheckPartitionHasService(t, fsx.EndpointsID) },
 		ErrorCheck:               acctest.ErrorCheck(t, fsx.EndpointsID),
 		ProtoV5ProviderFactories: acctest.ProtoV5ProviderFactories,
 		CheckDestroy:             testAccCheckOpenzfsFileSystemDestroy(ctx),
@@ -168,11 +156,7 @@
 	rName := sdkacctest.RandomWithPrefix(acctest.ResourcePrefix)
 
 	resource.ParallelTest(t, resource.TestCase{
-<<<<<<< HEAD
-		PreCheck:                 func() { acctest.PreCheck(ctx, t); acctest.PreCheckPartitionHasService(fsx.EndpointsID, t) },
-=======
-		PreCheck:                 func() { acctest.PreCheck(t); acctest.PreCheckPartitionHasService(t, fsx.EndpointsID) },
->>>>>>> 78d002fe
+		PreCheck:                 func() { acctest.PreCheck(ctx, t); acctest.PreCheckPartitionHasService(t, fsx.EndpointsID) },
 		ErrorCheck:               acctest.ErrorCheck(t, fsx.EndpointsID),
 		ProtoV5ProviderFactories: acctest.ProtoV5ProviderFactories,
 		CheckDestroy:             testAccCheckOpenzfsFileSystemDestroy(ctx),
@@ -315,11 +299,7 @@
 	rName := sdkacctest.RandomWithPrefix(acctest.ResourcePrefix)
 
 	resource.ParallelTest(t, resource.TestCase{
-<<<<<<< HEAD
-		PreCheck:                 func() { acctest.PreCheck(ctx, t); acctest.PreCheckPartitionHasService(fsx.EndpointsID, t) },
-=======
-		PreCheck:                 func() { acctest.PreCheck(t); acctest.PreCheckPartitionHasService(t, fsx.EndpointsID) },
->>>>>>> 78d002fe
+		PreCheck:                 func() { acctest.PreCheck(ctx, t); acctest.PreCheckPartitionHasService(t, fsx.EndpointsID) },
 		ErrorCheck:               acctest.ErrorCheck(t, fsx.EndpointsID),
 		ProtoV5ProviderFactories: acctest.ProtoV5ProviderFactories,
 		CheckDestroy:             testAccCheckOpenzfsFileSystemDestroy(ctx),
@@ -356,11 +336,7 @@
 	rName := sdkacctest.RandomWithPrefix(acctest.ResourcePrefix)
 
 	resource.ParallelTest(t, resource.TestCase{
-<<<<<<< HEAD
-		PreCheck:                 func() { acctest.PreCheck(ctx, t); acctest.PreCheckPartitionHasService(fsx.EndpointsID, t) },
-=======
-		PreCheck:                 func() { acctest.PreCheck(t); acctest.PreCheckPartitionHasService(t, fsx.EndpointsID) },
->>>>>>> 78d002fe
+		PreCheck:                 func() { acctest.PreCheck(ctx, t); acctest.PreCheckPartitionHasService(t, fsx.EndpointsID) },
 		ErrorCheck:               acctest.ErrorCheck(t, fsx.EndpointsID),
 		ProtoV5ProviderFactories: acctest.ProtoV5ProviderFactories,
 		CheckDestroy:             testAccCheckOpenzfsFileSystemDestroy(ctx),
@@ -409,11 +385,7 @@
 	rName := sdkacctest.RandomWithPrefix(acctest.ResourcePrefix)
 
 	resource.ParallelTest(t, resource.TestCase{
-<<<<<<< HEAD
-		PreCheck:                 func() { acctest.PreCheck(ctx, t); acctest.PreCheckPartitionHasService(fsx.EndpointsID, t) },
-=======
-		PreCheck:                 func() { acctest.PreCheck(t); acctest.PreCheckPartitionHasService(t, fsx.EndpointsID) },
->>>>>>> 78d002fe
+		PreCheck:                 func() { acctest.PreCheck(ctx, t); acctest.PreCheckPartitionHasService(t, fsx.EndpointsID) },
 		ErrorCheck:               acctest.ErrorCheck(t, fsx.EndpointsID),
 		ProtoV5ProviderFactories: acctest.ProtoV5ProviderFactories,
 		CheckDestroy:             testAccCheckOpenzfsFileSystemDestroy(ctx),
@@ -455,11 +427,7 @@
 	rName := sdkacctest.RandomWithPrefix(acctest.ResourcePrefix)
 
 	resource.ParallelTest(t, resource.TestCase{
-<<<<<<< HEAD
-		PreCheck:                 func() { acctest.PreCheck(ctx, t); acctest.PreCheckPartitionHasService(fsx.EndpointsID, t) },
-=======
-		PreCheck:                 func() { acctest.PreCheck(t); acctest.PreCheckPartitionHasService(t, fsx.EndpointsID) },
->>>>>>> 78d002fe
+		PreCheck:                 func() { acctest.PreCheck(ctx, t); acctest.PreCheckPartitionHasService(t, fsx.EndpointsID) },
 		ErrorCheck:               acctest.ErrorCheck(t, fsx.EndpointsID),
 		ProtoV5ProviderFactories: acctest.ProtoV5ProviderFactories,
 		CheckDestroy:             testAccCheckOpenzfsFileSystemDestroy(ctx),
@@ -496,11 +464,7 @@
 	rName := sdkacctest.RandomWithPrefix(acctest.ResourcePrefix)
 
 	resource.ParallelTest(t, resource.TestCase{
-<<<<<<< HEAD
-		PreCheck:                 func() { acctest.PreCheck(ctx, t); acctest.PreCheckPartitionHasService(fsx.EndpointsID, t) },
-=======
-		PreCheck:                 func() { acctest.PreCheck(t); acctest.PreCheckPartitionHasService(t, fsx.EndpointsID) },
->>>>>>> 78d002fe
+		PreCheck:                 func() { acctest.PreCheck(ctx, t); acctest.PreCheckPartitionHasService(t, fsx.EndpointsID) },
 		ErrorCheck:               acctest.ErrorCheck(t, fsx.EndpointsID),
 		ProtoV5ProviderFactories: acctest.ProtoV5ProviderFactories,
 		CheckDestroy:             testAccCheckOpenzfsFileSystemDestroy(ctx),
@@ -529,11 +493,7 @@
 	rName := sdkacctest.RandomWithPrefix(acctest.ResourcePrefix)
 
 	resource.ParallelTest(t, resource.TestCase{
-<<<<<<< HEAD
-		PreCheck:                 func() { acctest.PreCheck(ctx, t); acctest.PreCheckPartitionHasService(fsx.EndpointsID, t) },
-=======
-		PreCheck:                 func() { acctest.PreCheck(t); acctest.PreCheckPartitionHasService(t, fsx.EndpointsID) },
->>>>>>> 78d002fe
+		PreCheck:                 func() { acctest.PreCheck(ctx, t); acctest.PreCheckPartitionHasService(t, fsx.EndpointsID) },
 		ErrorCheck:               acctest.ErrorCheck(t, fsx.EndpointsID),
 		ProtoV5ProviderFactories: acctest.ProtoV5ProviderFactories,
 		CheckDestroy:             testAccCheckOpenzfsFileSystemDestroy(ctx),
@@ -570,11 +530,7 @@
 	rName := sdkacctest.RandomWithPrefix(acctest.ResourcePrefix)
 
 	resource.ParallelTest(t, resource.TestCase{
-<<<<<<< HEAD
-		PreCheck:                 func() { acctest.PreCheck(ctx, t); acctest.PreCheckPartitionHasService(fsx.EndpointsID, t) },
-=======
-		PreCheck:                 func() { acctest.PreCheck(t); acctest.PreCheckPartitionHasService(t, fsx.EndpointsID) },
->>>>>>> 78d002fe
+		PreCheck:                 func() { acctest.PreCheck(ctx, t); acctest.PreCheckPartitionHasService(t, fsx.EndpointsID) },
 		ErrorCheck:               acctest.ErrorCheck(t, fsx.EndpointsID),
 		ProtoV5ProviderFactories: acctest.ProtoV5ProviderFactories,
 		CheckDestroy:             testAccCheckOpenzfsFileSystemDestroy(ctx),
@@ -618,11 +574,7 @@
 	rName := sdkacctest.RandomWithPrefix(acctest.ResourcePrefix)
 
 	resource.ParallelTest(t, resource.TestCase{
-<<<<<<< HEAD
-		PreCheck:                 func() { acctest.PreCheck(ctx, t); acctest.PreCheckPartitionHasService(fsx.EndpointsID, t) },
-=======
-		PreCheck:                 func() { acctest.PreCheck(t); acctest.PreCheckPartitionHasService(t, fsx.EndpointsID) },
->>>>>>> 78d002fe
+		PreCheck:                 func() { acctest.PreCheck(ctx, t); acctest.PreCheckPartitionHasService(t, fsx.EndpointsID) },
 		ErrorCheck:               acctest.ErrorCheck(t, fsx.EndpointsID),
 		ProtoV5ProviderFactories: acctest.ProtoV5ProviderFactories,
 		CheckDestroy:             testAccCheckOpenzfsFileSystemDestroy(ctx),
@@ -651,11 +603,7 @@
 	rName := sdkacctest.RandomWithPrefix(acctest.ResourcePrefix)
 
 	resource.ParallelTest(t, resource.TestCase{
-<<<<<<< HEAD
-		PreCheck:                 func() { acctest.PreCheck(ctx, t); acctest.PreCheckPartitionHasService(fsx.EndpointsID, t) },
-=======
-		PreCheck:                 func() { acctest.PreCheck(t); acctest.PreCheckPartitionHasService(t, fsx.EndpointsID) },
->>>>>>> 78d002fe
+		PreCheck:                 func() { acctest.PreCheck(ctx, t); acctest.PreCheckPartitionHasService(t, fsx.EndpointsID) },
 		ErrorCheck:               acctest.ErrorCheck(t, fsx.EndpointsID),
 		ProtoV5ProviderFactories: acctest.ProtoV5ProviderFactories,
 		CheckDestroy:             testAccCheckOpenzfsFileSystemDestroy(ctx),
@@ -692,11 +640,7 @@
 	rName := sdkacctest.RandomWithPrefix(acctest.ResourcePrefix)
 
 	resource.ParallelTest(t, resource.TestCase{
-<<<<<<< HEAD
-		PreCheck:                 func() { acctest.PreCheck(ctx, t); acctest.PreCheckPartitionHasService(fsx.EndpointsID, t) },
-=======
-		PreCheck:                 func() { acctest.PreCheck(t); acctest.PreCheckPartitionHasService(t, fsx.EndpointsID) },
->>>>>>> 78d002fe
+		PreCheck:                 func() { acctest.PreCheck(ctx, t); acctest.PreCheckPartitionHasService(t, fsx.EndpointsID) },
 		ErrorCheck:               acctest.ErrorCheck(t, fsx.EndpointsID),
 		ProtoV5ProviderFactories: acctest.ProtoV5ProviderFactories,
 		CheckDestroy:             testAccCheckOpenzfsFileSystemDestroy(ctx),
@@ -733,11 +677,7 @@
 	rName := sdkacctest.RandomWithPrefix(acctest.ResourcePrefix)
 
 	resource.ParallelTest(t, resource.TestCase{
-<<<<<<< HEAD
-		PreCheck:                 func() { acctest.PreCheck(ctx, t); acctest.PreCheckPartitionHasService(fsx.EndpointsID, t) },
-=======
-		PreCheck:                 func() { acctest.PreCheck(t); acctest.PreCheckPartitionHasService(t, fsx.EndpointsID) },
->>>>>>> 78d002fe
+		PreCheck:                 func() { acctest.PreCheck(ctx, t); acctest.PreCheckPartitionHasService(t, fsx.EndpointsID) },
 		ErrorCheck:               acctest.ErrorCheck(t, fsx.EndpointsID),
 		ProtoV5ProviderFactories: acctest.ProtoV5ProviderFactories,
 		CheckDestroy:             testAccCheckOpenzfsFileSystemDestroy(ctx),
